--- conflicted
+++ resolved
@@ -689,21 +689,11 @@
       default:
         LOG(WARNING) << "Unknown coordinate system for image " << image_ids_[i]
                      << ", assuming cartesian.";
-<<<<<<< HEAD
-      case PosePrior::CoordinateSystem::ECEF:
-        position_matrix(num_positions, 0) =
-            static_cast<float>(position_prior(0));
-        position_matrix(num_positions, 1) =
-            static_cast<float>(position_prior(1));
-        position_matrix(num_positions, 2) =
-            static_cast<float>(options_.ignore_z ? 0 : position_prior(2));
-=======
       case PosePrior::CoordinateSystem::CARTESIAN:
         position_matrix(position_idx, 0) = position_prior(0);
         position_matrix(position_idx, 1) = position_prior(1);
         position_matrix(position_idx, 2) =
             options_.ignore_z ? 0 : position_prior(2);
->>>>>>> 4b5d4066
     }
   }
 
