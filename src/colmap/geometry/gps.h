// Copyright (c), ETH Zurich and UNC Chapel Hill.
// All rights reserved.
//
// Redistribution and use in source and binary forms, with or without
// modification, are permitted provided that the following conditions are met:
//
//     * Redistributions of source code must retain the above copyright
//       notice, this list of conditions and the following disclaimer.
//
//     * Redistributions in binary form must reproduce the above copyright
//       notice, this list of conditions and the following disclaimer in the
//       documentation and/or other materials provided with the distribution.
//
//     * Neither the name of ETH Zurich and UNC Chapel Hill nor the names of
//       its contributors may be used to endorse or promote products derived
//       from this software without specific prior written permission.
//
// THIS SOFTWARE IS PROVIDED BY THE COPYRIGHT HOLDERS AND CONTRIBUTORS "AS IS"
// AND ANY EXPRESS OR IMPLIED WARRANTIES, INCLUDING, BUT NOT LIMITED TO, THE
// IMPLIED WARRANTIES OF MERCHANTABILITY AND FITNESS FOR A PARTICULAR PURPOSE
// ARE DISCLAIMED. IN NO EVENT SHALL THE COPYRIGHT HOLDERS OR CONTRIBUTORS BE
// LIABLE FOR ANY DIRECT, INDIRECT, INCIDENTAL, SPECIAL, EXEMPLARY, OR
// CONSEQUENTIAL DAMAGES (INCLUDING, BUT NOT LIMITED TO, PROCUREMENT OF
// SUBSTITUTE GOODS OR SERVICES; LOSS OF USE, DATA, OR PROFITS; OR BUSINESS
// INTERRUPTION) HOWEVER CAUSED AND ON ANY THEORY OF LIABILITY, WHETHER IN
// CONTRACT, STRICT LIABILITY, OR TORT (INCLUDING NEGLIGENCE OR OTHERWISE)
// ARISING IN ANY WAY OUT OF THE USE OF THIS SOFTWARE, EVEN IF ADVISED OF THE
// POSSIBILITY OF SUCH DAMAGE.

#pragma once

#include "colmap/util/eigen_alignment.h"
#include "colmap/util/enum_utils.h"
#include "colmap/util/types.h"

#include <vector>

#include <Eigen/Core>

namespace colmap {

// Transform ellipsoidal GPS coordinates to Cartesian GPS coordinate
// representation and vice versa.
class GPSTransform {
 public:
<<<<<<< HEAD
  MAKE_ENUM(Ellipsoid, 0, GRS80, WGS84);
  MAKE_ENUM(CartesianFrame, 0, ECEF, ENU, UTM);
=======
  MAKE_ENUM_CLASS(Ellipsoid, 0, GRS80, WGS84);
>>>>>>> 4b5d4066

  explicit GPSTransform(Ellipsoid ellipsoid = Ellipsoid::GRS80);

  std::vector<Eigen::Vector3d> EllipsoidToECEF(
      const std::vector<Eigen::Vector3d>& lat_lon_alt) const;

  std::vector<Eigen::Vector3d> ECEFToEllipsoid(
      const std::vector<Eigen::Vector3d>& xyz_in_ecef) const;

  // Convert GPS (lat / lon / alt) to ENU coords. with ref_lat and ref_lon
  // defining the origin of the ENU frame
<<<<<<< HEAD
  std::vector<Eigen::Vector3d> EllToENU(const std::vector<Eigen::Vector3d>& ell,
                                        double lat0,
                                        double lon0,
                                        double alt0) const;

  std::vector<Eigen::Vector3d> XYZToENU(const std::vector<Eigen::Vector3d>& xyz,
                                        double lat0,
                                        double lon0,
                                        double alt0) const;

  std::vector<Eigen::Vector3d> ENUToEll(const std::vector<Eigen::Vector3d>& enu,
                                        double lat0,
                                        double lon0,
                                        double alt0) const;

  std::vector<Eigen::Vector3d> ENUToXYZ(const std::vector<Eigen::Vector3d>& enu,
                                        double lat0,
                                        double lon0,
                                        double alt0) const;
=======
  std::vector<Eigen::Vector3d> EllipsoidToENU(
      const std::vector<Eigen::Vector3d>& lat_lon_alt,
      double ref_lat,
      double ref_lon) const;

  std::vector<Eigen::Vector3d> ECEFToENU(
      const std::vector<Eigen::Vector3d>& xyz_in_ecef,
      double ref_lat,
      double ref_lon) const;

  std::vector<Eigen::Vector3d> ENUToEllipsoid(
      const std::vector<Eigen::Vector3d>& xyz_in_enu,
      double ref_lat,
      double ref_lon,
      double ref_alt) const;

  std::vector<Eigen::Vector3d> ENUToECEF(
      const std::vector<Eigen::Vector3d>& xyz_in_enu,
      double ref_lat,
      double ref_lon,
      double ref_alt) const;
>>>>>>> 4b5d4066

  // Converts GPS (lat / lon / alt) to UTM coordinates.
  // Returns a pair of the converted coordinates and the zone number.
  //
  // Zone sign indicates hemisphere: positive for Northern, negative for
  // Southern. This is a custom convention to simplify hemisphere handling, as
  // the UTM zone number itself is always positive in the standard. If the
  // points span multiple zones, the zone with the most points is chosen as the
  // reference frame.
  //
  // The conversion uses a 4th-order expansion formula. The easting offset is
  // 500 km, and the northing offset is 10,000 km for the Southern Hemisphere.
<<<<<<< HEAD
  // To handle points that span across multiple zones and hemispheres, it is
  // recommended to convert each point individually, remove the northing and
  // easting offsets for each point, and then merge the coordinates in the
  // target coordinate system.
  std::pair<std::vector<Eigen::Vector3d>, int> EllToUTM(
      const std::vector<Eigen::Vector3d>& ell) const;

  // Converts UTM coords to GPS (lat / lon / alt).
  // Requires the zone number: positive for Northern Hemisphere, negative for
  // Southern Hemisphere.
  std::vector<Eigen::Vector3d> UTMToEll(const std::vector<Eigen::Vector3d>& utm,
                                        int zone) const;

  // Single point conversion functions
  Eigen::Vector3d EllToXYZ(const Eigen::Vector3d& ell) const;

  Eigen::Vector3d XYZToEll(const Eigen::Vector3d& xyz) const;

  Eigen::Vector3d EllToENU(const Eigen::Vector3d& ell,
                           double lat0,
                           double lon0,
                           double alt0) const;

  Eigen::Vector3d XYZToENU(const Eigen::Vector3d& xyz,
                           double lat0,
                           double lon0,
                           double alt0) const;

  Eigen::Vector3d ENUToEll(const Eigen::Vector3d& enu,
                           double lat0,
                           double lon0,
                           double alt0) const;

  Eigen::Vector3d ENUToXYZ(const Eigen::Vector3d& enu,
                           double lat0,
                           double lon0,
                           double alt0) const;

  std::pair<Eigen::Vector3d, int> EllToUTM(const Eigen::Vector3d& ell) const;

  Eigen::Vector3d UTMToEll(const Eigen::Vector3d& utm, int zone) const;
=======
  std::pair<std::vector<Eigen::Vector3d>, int> EllipsoidToUTM(
      const std::vector<Eigen::Vector3d>& lat_lon_alt) const;

  // Converts UTM coords to GPS (lat / lon / alt).
  // Requires the zone number and hemisphere (true for north, false for south).
  std::vector<Eigen::Vector3d> UTMToEllipsoid(
      const std::vector<Eigen::Vector3d>& xyz_in_utm,
      int zone,
      bool is_north) const;
>>>>>>> 4b5d4066

 private:
  // Semimajor axis.
  double a_;
  // Semiminor axis.
  double b_;
  // Flattening.
  double f_;
  // Numerical eccentricity.
  double e2_;
};

}  // namespace colmap<|MERGE_RESOLUTION|>--- conflicted
+++ resolved
@@ -43,12 +43,7 @@
 // representation and vice versa.
 class GPSTransform {
  public:
-<<<<<<< HEAD
-  MAKE_ENUM(Ellipsoid, 0, GRS80, WGS84);
-  MAKE_ENUM(CartesianFrame, 0, ECEF, ENU, UTM);
-=======
   MAKE_ENUM_CLASS(Ellipsoid, 0, GRS80, WGS84);
->>>>>>> 4b5d4066
 
   explicit GPSTransform(Ellipsoid ellipsoid = Ellipsoid::GRS80);
 
@@ -60,27 +55,6 @@
 
   // Convert GPS (lat / lon / alt) to ENU coords. with ref_lat and ref_lon
   // defining the origin of the ENU frame
-<<<<<<< HEAD
-  std::vector<Eigen::Vector3d> EllToENU(const std::vector<Eigen::Vector3d>& ell,
-                                        double lat0,
-                                        double lon0,
-                                        double alt0) const;
-
-  std::vector<Eigen::Vector3d> XYZToENU(const std::vector<Eigen::Vector3d>& xyz,
-                                        double lat0,
-                                        double lon0,
-                                        double alt0) const;
-
-  std::vector<Eigen::Vector3d> ENUToEll(const std::vector<Eigen::Vector3d>& enu,
-                                        double lat0,
-                                        double lon0,
-                                        double alt0) const;
-
-  std::vector<Eigen::Vector3d> ENUToXYZ(const std::vector<Eigen::Vector3d>& enu,
-                                        double lat0,
-                                        double lon0,
-                                        double alt0) const;
-=======
   std::vector<Eigen::Vector3d> EllipsoidToENU(
       const std::vector<Eigen::Vector3d>& lat_lon_alt,
       double ref_lat,
@@ -102,7 +76,6 @@
       double ref_lat,
       double ref_lon,
       double ref_alt) const;
->>>>>>> 4b5d4066
 
   // Converts GPS (lat / lon / alt) to UTM coordinates.
   // Returns a pair of the converted coordinates and the zone number.
@@ -115,7 +88,6 @@
   //
   // The conversion uses a 4th-order expansion formula. The easting offset is
   // 500 km, and the northing offset is 10,000 km for the Southern Hemisphere.
-<<<<<<< HEAD
   // To handle points that span across multiple zones and hemispheres, it is
   // recommended to convert each point individually, remove the northing and
   // easting offsets for each point, and then merge the coordinates in the
@@ -124,6 +96,11 @@
       const std::vector<Eigen::Vector3d>& ell) const;
 
   // Converts UTM coords to GPS (lat / lon / alt).
+  // Requires the zone number and hemisphere (true for north, false for south).
+  std::vector<Eigen::Vector3d> UTMToEllipsoid(
+      const std::vector<Eigen::Vector3d>& xyz_in_utm,
+      int zone,
+      bool is_north) const;
   // Requires the zone number: positive for Northern Hemisphere, negative for
   // Southern Hemisphere.
   std::vector<Eigen::Vector3d> UTMToEll(const std::vector<Eigen::Vector3d>& utm,
@@ -157,17 +134,6 @@
   std::pair<Eigen::Vector3d, int> EllToUTM(const Eigen::Vector3d& ell) const;
 
   Eigen::Vector3d UTMToEll(const Eigen::Vector3d& utm, int zone) const;
-=======
-  std::pair<std::vector<Eigen::Vector3d>, int> EllipsoidToUTM(
-      const std::vector<Eigen::Vector3d>& lat_lon_alt) const;
-
-  // Converts UTM coords to GPS (lat / lon / alt).
-  // Requires the zone number and hemisphere (true for north, false for south).
-  std::vector<Eigen::Vector3d> UTMToEllipsoid(
-      const std::vector<Eigen::Vector3d>& xyz_in_utm,
-      int zone,
-      bool is_north) const;
->>>>>>> 4b5d4066
 
  private:
   // Semimajor axis.
